--- conflicted
+++ resolved
@@ -6,22 +6,13 @@
 	"context"
 	"sync"
 
-<<<<<<< HEAD
-	"github.com/diamondburned/arikawa/v2/discord"
-	"github.com/diamondburned/arikawa/v2/gateway"
-	"github.com/diamondburned/arikawa/v2/gateway/shard"
-	"github.com/diamondburned/arikawa/v2/session"
-	"github.com/diamondburned/arikawa/v2/state/store"
-	"github.com/diamondburned/arikawa/v2/state/store/defaultstore"
-	"github.com/diamondburned/arikawa/v2/utils/handler"
-=======
 	"github.com/diamondburned/arikawa/v3/discord"
 	"github.com/diamondburned/arikawa/v3/gateway"
+	"github.com/diamondburned/arikawa/v3/gateway/shard"
 	"github.com/diamondburned/arikawa/v3/session"
 	"github.com/diamondburned/arikawa/v3/state/store"
 	"github.com/diamondburned/arikawa/v3/state/store/defaultstore"
 	"github.com/diamondburned/arikawa/v3/utils/handler"
->>>>>>> c8e7eff0
 
 	"github.com/pkg/errors"
 )
@@ -175,15 +166,6 @@
 	return state
 }
 
-// Close closes the State's gateway connection gracefully and resets the State.
-func (s *State) Close() error {
-	if err := s.Session.Close(); err != nil {
-		return err
-	}
-
-	return s.Reset()
-}
-
 // Reset resets the Cabinet and other internal state.
 func (s *State) Reset() error {
 	s.fewMutex.Lock()
@@ -521,13 +503,8 @@
 		return
 	}
 
-<<<<<<< HEAD
 	if s.ShardManager.FromGuildID(guildID).HasIntents(gateway.IntentGuildEmojis) {
-		err = s.Cabinet.EmojiSet(guildID, es)
-=======
-	if s.Gateway.HasIntents(gateway.IntentGuildEmojis) {
 		err = s.Cabinet.EmojiSet(guildID, es, false)
->>>>>>> c8e7eff0
 	}
 
 	return
@@ -565,20 +542,13 @@
 
 	gs, err = s.Session.Guilds(MaxFetchGuilds)
 	if err != nil {
-		return nil, err
-	}
-
-<<<<<<< HEAD
+		return
+	}
+
 	for _, g := range gs {
 		if s.ShardManager.FromGuildID(g.ID).HasIntents(gateway.IntentGuilds) {
-			if err = s.Cabinet.GuildSet(g); err != nil {
+			if err = s.Cabinet.GuildSet(g, false); err != nil {
 				return gs, err
-=======
-	if s.Gateway.HasIntents(gateway.IntentGuilds) {
-		for _, g := range gs {
-			if err = s.Cabinet.GuildSet(g, false); err != nil {
-				return
->>>>>>> c8e7eff0
 			}
 		}
 	}
@@ -645,13 +615,8 @@
 		wg.Add(1)
 		go func() {
 			c, cerr = s.Session.Channel(channelID)
-<<<<<<< HEAD
 			if cerr == nil && s.ShardManager.FromGuildID(c.GuildID).HasIntents(gateway.IntentGuilds) {
-				cerr = s.Cabinet.ChannelSet(*c)
-=======
-			if cerr == nil && s.Gateway.HasIntents(gateway.IntentGuilds) {
 				cerr = s.Cabinet.ChannelSet(*c, false)
->>>>>>> c8e7eff0
 			}
 
 			wg.Done()
@@ -708,7 +673,7 @@
 	if len(storeMessages) >= int(limit) && limit > 0 {
 		return storeMessages[:limit], nil
 	}
-  
+
 	// Decrease the limit, if we aren't fetching all messages.
 	if limit > 0 {
 		limit -= uint(len(storeMessages))
@@ -822,13 +787,8 @@
 			target = &r
 		}
 
-<<<<<<< HEAD
 		if s.ShardManager.FromGuildID(guildID).HasIntents(gateway.IntentGuilds) {
-			if err = s.RoleSet(guildID, r); err != nil {
-=======
-		if s.Gateway.HasIntents(gateway.IntentGuilds) {
 			if err = s.RoleSet(guildID, r, false); err != nil {
->>>>>>> c8e7eff0
 				return
 			}
 		}
@@ -865,31 +825,19 @@
 
 func (s *State) fetchGuild(id discord.GuildID) (g *discord.Guild, err error) {
 	g, err = s.Session.Guild(id)
-<<<<<<< HEAD
 	if err == nil && s.ShardManager.FromGuildID(id).HasIntents(gateway.IntentGuilds) {
-		err = s.Cabinet.GuildSet(*g)
-=======
-	if err == nil && s.Gateway.HasIntents(gateway.IntentGuilds) {
 		err = s.Cabinet.GuildSet(*g, false)
->>>>>>> c8e7eff0
 	}
 
 	return
 }
 
-<<<<<<< HEAD
 func (s *State) fetchMember(
 	guildID discord.GuildID, userID discord.UserID) (m *discord.Member, err error) {
 
 	m, err = s.Session.Member(guildID, userID)
 	if err == nil && s.ShardManager.FromGuildID(guildID).HasIntents(gateway.IntentGuildMembers) {
-		err = s.Cabinet.MemberSet(guildID, *m)
-=======
-func (s *State) fetchMember(gID discord.GuildID, uID discord.UserID) (m *discord.Member, err error) {
-	m, err = s.Session.Member(gID, uID)
-	if err == nil && s.Gateway.HasIntents(gateway.IntentGuildMembers) {
-		err = s.Cabinet.MemberSet(gID, *m, false)
->>>>>>> c8e7eff0
+		err = s.Cabinet.MemberSet(guildID, *m, false)
 	}
 
 	return
