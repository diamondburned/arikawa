--- conflicted
+++ resolved
@@ -153,12 +153,6 @@
 	return &cpy
 }
 
-<<<<<<< HEAD
-// Close closes the gateway gracefully.
-func (s *Session) Close() error {
-	s.looper.Stop()
-	return s.ShardManager.Close()
-=======
 // Close closes the underlying Websocket connection, invalidating the session
 // ID.
 //
@@ -167,7 +161,7 @@
 func (s *Session) Close() error {
 	// Stop the event handler
 	s.looper.Stop()
-	return s.Gateway.Close()
+	return s.ShardManager.Close()
 }
 
 // Pause pauses the Gateway connection, by ending the connection without
@@ -176,6 +170,5 @@
 func (s *Session) Pause() error {
 	// Stop the event handler
 	s.looper.Stop()
-	return s.Gateway.Pause()
->>>>>>> 428ef4ac
+	return s.ShardManager.Pause()
 }