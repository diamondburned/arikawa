--- conflicted
+++ resolved
@@ -9,14 +9,8 @@
 	"\\", "\\\\",
 )
 
-<<<<<<< HEAD
-// ErrMissingClose is returned when the parsed line is missing a closing quote.
-type ErrMissingClose struct {
-=======
 // MissingCloseError is returned when the parsed line is missing a closing quote.
 type MissingCloseError struct {
-	Position int
->>>>>>> f1f4f069
 	Words    string // joined
 	Position int
 }
