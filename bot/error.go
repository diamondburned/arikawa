--- conflicted
+++ resolved
@@ -6,12 +6,7 @@
 	"strings"
 )
 
-<<<<<<< HEAD
-type ErrUnknownCommand struct {
-=======
 type UnknownCommandError struct {
-	Parts  []string // max len 2
->>>>>>> f1f4f069
 	Subcmd *Subcommand
 	Parts  []string // max len 2
 }
@@ -45,15 +40,7 @@
 	ErrNotEnoughArgs = errors.New("not enough arguments given")
 )
 
-<<<<<<< HEAD
-type ErrInvalidUsage struct {
-	Wrap error
-	// TODO: usage generator?
-	// Here, as a reminder
-	Ctx    *MethodContext
-=======
 type InvalidUsageError struct {
->>>>>>> f1f4f069
 	Prefix string
 	Args   []string
 	Index  int
