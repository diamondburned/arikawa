package discord

import (
	"strconv"
	"strings"
	"time"
)

// Epoch is the Discord epoch constant in time.Duration (nanoseconds)
// since Unix epoch.
const Epoch = 1420070400000 * time.Millisecond

// DurationSinceEpoch returns the duration from the Discord epoch to current.
func DurationSinceEpoch(t time.Time) time.Duration {
	return time.Duration(t.UnixNano()) - Epoch
}

type Snowflake uint64

// NullSnowflake gets encoded into a null. This is used for
// optional and nullable snowflake fields.
const NullSnowflake = ^Snowflake(0)

func NewSnowflake(t time.Time) Snowflake {
	return Snowflake((DurationSinceEpoch(t) / time.Millisecond) << 22)
}

func ParseSnowflake(sf string) (Snowflake, error) {
	if sf == "null" {
		return NullSnowflake, nil
	}

	i, err := strconv.ParseInt(sf, 10, 64)
	if err != nil {
		return 0, err
	}

	return Snowflake(i), nil
}

func (s *Snowflake) UnmarshalJSON(v []byte) error {
	p, err := ParseSnowflake(strings.Trim(string(v), `"`))
	if err != nil {
		return err
	}

	*s = p
	return nil
}

func (s Snowflake) MarshalJSON() ([]byte, error) {
	// This includes 0 and null, because MarshalJSON does not dictate when a
	// value gets omitted.
	if !s.IsValid() {
		return []byte("null"), nil
	} else {
		return []byte(`"` + strconv.FormatInt(int64(s), 10) + `"`), nil
	}
}

// String returns the ID, or nothing if the snowflake isn't valid.
func (s Snowflake) String() string {
	// Check if negative.
	if !s.IsValid() {
		return ""
	}
	return strconv.FormatUint(uint64(s), 10)
}

<<<<<<< HEAD
// Valid returns whether or not the snowflake is valid.
func (s Snowflake) Valid() bool {
	return !(int64(s) == 0 || s == NullSnowflake)
=======
// IsValid returns whether or not the snowflake is valid.
func (s Snowflake) IsValid() bool {
	return int64(s) > 0
>>>>>>> 573b11c7
}

// IsNull returns whether or not the snowflake is null.
func (s Snowflake) IsNull() bool {
	return s == NullSnowflake
}

func (s Snowflake) Time() time.Time {
	unixnano := time.Duration(s>>22)*time.Millisecond + Epoch
	return time.Unix(0, int64(unixnano))
}

func (s Snowflake) Worker() uint8 {
	return uint8(s & 0x3E0000 >> 17)
}

func (s Snowflake) PID() uint8 {
	return uint8(s & 0x1F000 >> 12)
}

func (s Snowflake) Increment() uint16 {
	return uint16(s & 0xFFF)
}

type AppID Snowflake

const NullAppID = AppID(NullSnowflake)

func (s AppID) MarshalJSON() ([]byte, error)  { return Snowflake(s).MarshalJSON() }
func (s *AppID) UnmarshalJSON(v []byte) error { return (*Snowflake)(s).UnmarshalJSON(v) }
func (s AppID) String() string                { return Snowflake(s).String() }
func (s AppID) IsValid() bool                 { return Snowflake(s).IsValid() }
func (s AppID) IsNull() bool                  { return Snowflake(s).IsNull() }
func (s AppID) Time() time.Time               { return Snowflake(s).Time() }
func (s AppID) Worker() uint8                 { return Snowflake(s).Worker() }
func (s AppID) PID() uint8                    { return Snowflake(s).PID() }
func (s AppID) Increment() uint16             { return Snowflake(s).Increment() }

type AttachmentID Snowflake

const NullAttachmentID = AttachmentID(NullSnowflake)

func (s AttachmentID) MarshalJSON() ([]byte, error)  { return Snowflake(s).MarshalJSON() }
func (s *AttachmentID) UnmarshalJSON(v []byte) error { return (*Snowflake)(s).UnmarshalJSON(v) }
func (s AttachmentID) String() string                { return Snowflake(s).String() }
func (s AttachmentID) IsValid() bool                 { return Snowflake(s).IsValid() }
func (s AttachmentID) IsNull() bool                  { return Snowflake(s).IsNull() }
func (s AttachmentID) Time() time.Time               { return Snowflake(s).Time() }
func (s AttachmentID) Worker() uint8                 { return Snowflake(s).Worker() }
func (s AttachmentID) PID() uint8                    { return Snowflake(s).PID() }
func (s AttachmentID) Increment() uint16             { return Snowflake(s).Increment() }

type AuditLogEntryID Snowflake

const NullAuditLogEntryID = AuditLogEntryID(NullSnowflake)

func (s AuditLogEntryID) MarshalJSON() ([]byte, error)  { return Snowflake(s).MarshalJSON() }
func (s *AuditLogEntryID) UnmarshalJSON(v []byte) error { return (*Snowflake)(s).UnmarshalJSON(v) }
func (s AuditLogEntryID) String() string                { return Snowflake(s).String() }
func (s AuditLogEntryID) IsValid() bool                 { return Snowflake(s).IsValid() }
func (s AuditLogEntryID) IsNull() bool                  { return Snowflake(s).IsNull() }
func (s AuditLogEntryID) Time() time.Time               { return Snowflake(s).Time() }
func (s AuditLogEntryID) Worker() uint8                 { return Snowflake(s).Worker() }
func (s AuditLogEntryID) PID() uint8                    { return Snowflake(s).PID() }
func (s AuditLogEntryID) Increment() uint16             { return Snowflake(s).Increment() }

type ChannelID Snowflake

const NullChannelID = ChannelID(NullSnowflake)

func (s ChannelID) MarshalJSON() ([]byte, error)  { return Snowflake(s).MarshalJSON() }
func (s *ChannelID) UnmarshalJSON(v []byte) error { return (*Snowflake)(s).UnmarshalJSON(v) }
func (s ChannelID) String() string                { return Snowflake(s).String() }
func (s ChannelID) IsValid() bool                 { return Snowflake(s).IsValid() }
func (s ChannelID) IsNull() bool                  { return Snowflake(s).IsNull() }
func (s ChannelID) Time() time.Time               { return Snowflake(s).Time() }
func (s ChannelID) Worker() uint8                 { return Snowflake(s).Worker() }
func (s ChannelID) PID() uint8                    { return Snowflake(s).PID() }
func (s ChannelID) Increment() uint16             { return Snowflake(s).Increment() }

type EmojiID Snowflake

const NullEmojiID = EmojiID(NullSnowflake)

func (s EmojiID) MarshalJSON() ([]byte, error)  { return Snowflake(s).MarshalJSON() }
func (s *EmojiID) UnmarshalJSON(v []byte) error { return (*Snowflake)(s).UnmarshalJSON(v) }
func (s EmojiID) String() string                { return Snowflake(s).String() }
func (s EmojiID) IsValid() bool                 { return Snowflake(s).IsValid() }
func (s EmojiID) IsNull() bool                  { return Snowflake(s).IsNull() }
func (s EmojiID) Time() time.Time               { return Snowflake(s).Time() }
func (s EmojiID) Worker() uint8                 { return Snowflake(s).Worker() }
func (s EmojiID) PID() uint8                    { return Snowflake(s).PID() }
func (s EmojiID) Increment() uint16             { return Snowflake(s).Increment() }

type IntegrationID Snowflake

const NullIntegrationID = IntegrationID(NullSnowflake)

func (s IntegrationID) MarshalJSON() ([]byte, error)  { return Snowflake(s).MarshalJSON() }
func (s *IntegrationID) UnmarshalJSON(v []byte) error { return (*Snowflake)(s).UnmarshalJSON(v) }
func (s IntegrationID) String() string                { return Snowflake(s).String() }
func (s IntegrationID) IsValid() bool                 { return Snowflake(s).IsValid() }
func (s IntegrationID) IsNull() bool                  { return Snowflake(s).IsNull() }
func (s IntegrationID) Time() time.Time               { return Snowflake(s).Time() }
func (s IntegrationID) Worker() uint8                 { return Snowflake(s).Worker() }
func (s IntegrationID) PID() uint8                    { return Snowflake(s).PID() }
func (s IntegrationID) Increment() uint16             { return Snowflake(s).Increment() }

type GuildID Snowflake

const NullGuildID = GuildID(NullSnowflake)

func (s GuildID) MarshalJSON() ([]byte, error)  { return Snowflake(s).MarshalJSON() }
func (s *GuildID) UnmarshalJSON(v []byte) error { return (*Snowflake)(s).UnmarshalJSON(v) }
func (s GuildID) String() string                { return Snowflake(s).String() }
func (s GuildID) IsValid() bool                 { return Snowflake(s).IsValid() }
func (s GuildID) IsNull() bool                  { return Snowflake(s).IsNull() }
func (s GuildID) Time() time.Time               { return Snowflake(s).Time() }
func (s GuildID) Worker() uint8                 { return Snowflake(s).Worker() }
func (s GuildID) PID() uint8                    { return Snowflake(s).PID() }
func (s GuildID) Increment() uint16             { return Snowflake(s).Increment() }

type MessageID Snowflake

const NullMessageID = MessageID(NullSnowflake)

func (s MessageID) MarshalJSON() ([]byte, error)  { return Snowflake(s).MarshalJSON() }
func (s *MessageID) UnmarshalJSON(v []byte) error { return (*Snowflake)(s).UnmarshalJSON(v) }
func (s MessageID) String() string                { return Snowflake(s).String() }
func (s MessageID) IsValid() bool                 { return Snowflake(s).IsValid() }
func (s MessageID) IsNull() bool                  { return Snowflake(s).IsNull() }
func (s MessageID) Time() time.Time               { return Snowflake(s).Time() }
func (s MessageID) Worker() uint8                 { return Snowflake(s).Worker() }
func (s MessageID) PID() uint8                    { return Snowflake(s).PID() }
func (s MessageID) Increment() uint16             { return Snowflake(s).Increment() }

type RoleID Snowflake

const NullRoleID = RoleID(NullSnowflake)

func (s RoleID) MarshalJSON() ([]byte, error)  { return Snowflake(s).MarshalJSON() }
func (s *RoleID) UnmarshalJSON(v []byte) error { return (*Snowflake)(s).UnmarshalJSON(v) }
func (s RoleID) String() string                { return Snowflake(s).String() }
func (s RoleID) IsValid() bool                 { return Snowflake(s).IsValid() }
func (s RoleID) IsNull() bool                  { return Snowflake(s).IsNull() }
func (s RoleID) Time() time.Time               { return Snowflake(s).Time() }
func (s RoleID) Worker() uint8                 { return Snowflake(s).Worker() }
func (s RoleID) PID() uint8                    { return Snowflake(s).PID() }
func (s RoleID) Increment() uint16             { return Snowflake(s).Increment() }

type UserID Snowflake

const NullUserID = UserID(NullSnowflake)

func (s UserID) MarshalJSON() ([]byte, error)  { return Snowflake(s).MarshalJSON() }
func (s *UserID) UnmarshalJSON(v []byte) error { return (*Snowflake)(s).UnmarshalJSON(v) }
func (s UserID) String() string                { return Snowflake(s).String() }
func (s UserID) IsValid() bool                 { return Snowflake(s).IsValid() }
func (s UserID) IsNull() bool                  { return Snowflake(s).IsNull() }
func (s UserID) Time() time.Time               { return Snowflake(s).Time() }
func (s UserID) Worker() uint8                 { return Snowflake(s).Worker() }
func (s UserID) PID() uint8                    { return Snowflake(s).PID() }
func (s UserID) Increment() uint16             { return Snowflake(s).Increment() }

type WebhookID Snowflake

const NullWebhookID = WebhookID(NullSnowflake)

func (s WebhookID) MarshalJSON() ([]byte, error)  { return Snowflake(s).MarshalJSON() }
func (s *WebhookID) UnmarshalJSON(v []byte) error { return (*Snowflake)(s).UnmarshalJSON(v) }
func (s WebhookID) String() string                { return Snowflake(s).String() }
func (s WebhookID) IsValid() bool                 { return Snowflake(s).IsValid() }
func (s WebhookID) IsNull() bool                  { return Snowflake(s).IsNull() }
func (s WebhookID) Time() time.Time               { return Snowflake(s).Time() }
func (s WebhookID) Worker() uint8                 { return Snowflake(s).Worker() }
func (s WebhookID) PID() uint8                    { return Snowflake(s).PID() }
func (s WebhookID) Increment() uint16             { return Snowflake(s).Increment() }<|MERGE_RESOLUTION|>--- conflicted
+++ resolved
@@ -67,15 +67,9 @@
 	return strconv.FormatUint(uint64(s), 10)
 }
 
-<<<<<<< HEAD
-// Valid returns whether or not the snowflake is valid.
-func (s Snowflake) Valid() bool {
-	return !(int64(s) == 0 || s == NullSnowflake)
-=======
 // IsValid returns whether or not the snowflake is valid.
 func (s Snowflake) IsValid() bool {
-	return int64(s) > 0
->>>>>>> 573b11c7
+	return !(int64(s) == 0 || s == NullSnowflake)
 }
 
 // IsNull returns whether or not the snowflake is null.
