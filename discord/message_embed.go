--- conflicted
+++ resolved
@@ -50,12 +50,8 @@
 	}
 }
 
-<<<<<<< HEAD
-type ErrOverbound struct {
-	Thing string
-=======
 type OverboundError struct {
->>>>>>> f1f4f069
+  Thing string
 	Count int
 	Max   int
 }
@@ -80,7 +76,6 @@
 	}
 
 	if len(e.Title) > 256 {
-<<<<<<< HEAD
 		return &ErrOverbound{"title", len(e.Title), 256}
 	}
 
@@ -90,17 +85,6 @@
 
 	if len(e.Fields) > 25 {
 		return &ErrOverbound{"fields", len(e.Fields), 25}
-=======
-		return &OverboundError{len(e.Title), 256, "title"}
-	}
-
-	if len(e.Description) > 2048 {
-		return &OverboundError{len(e.Description), 2048, "description"}
-	}
-
-	if len(e.Fields) > 25 {
-		return &OverboundError{len(e.Fields), 25, "fields"}
->>>>>>> f1f4f069
 	}
 
 	sum := 0 +
@@ -109,11 +93,7 @@
 
 	if e.Footer != nil {
 		if len(e.Footer.Text) > 2048 {
-<<<<<<< HEAD
 			return &ErrOverbound{"footer text", len(e.Footer.Text), 2048}
-=======
-			return &OverboundError{len(e.Footer.Text), 2048, "footer text"}
->>>>>>> f1f4f069
 		}
 
 		sum += len(e.Footer.Text)
@@ -121,11 +101,7 @@
 
 	if e.Author != nil {
 		if len(e.Author.Name) > 256 {
-<<<<<<< HEAD
 			return &ErrOverbound{"author name", len(e.Author.Name), 256}
-=======
-			return &OverboundError{len(e.Author.Name), 256, "author name"}
->>>>>>> f1f4f069
 		}
 
 		sum += len(e.Author.Name)
@@ -133,32 +109,18 @@
 
 	for i, field := range e.Fields {
 		if len(field.Name) > 256 {
-<<<<<<< HEAD
 			return &ErrOverbound{fmt.Sprintf("field %d value", i), len(field.Name), 256}
 		}
 
 		if len(field.Value) > 1024 {
 			return &ErrOverbound{fmt.Sprintf("field %d value", i), len(field.Value), 1024}
-=======
-			return &OverboundError{len(field.Name), 256,
-				fmt.Sprintf("field %d name", i)}
+
 		}
-
-		if len(field.Value) > 1024 {
-			return &OverboundError{len(field.Value), 1024,
-				fmt.Sprintf("field %d value", i)}
->>>>>>> f1f4f069
-		}
-
 		sum += len(field.Name) + len(field.Value)
 	}
 
 	if sum > 6000 {
-<<<<<<< HEAD
 		return &ErrOverbound{"sum of all characters", sum, 6000}
-=======
-		return &OverboundError{sum, 6000, "sum of all characters"}
->>>>>>> f1f4f069
 	}
 
 	return nil
