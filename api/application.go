package api

import (
	"github.com/diamondburned/arikawa/v3/discord"
	"github.com/diamondburned/arikawa/v3/utils/httputil"
)

var EndpointApplications = Endpoint + "applications/"

// https://discord.com/developers/docs/interactions/slash-commands#create-global-application-command-json-params
type CreateCommandData struct {
	Name        string                  `json:"name"`
	Description string                  `json:"description"`
	Options     []discord.CommandOption `json:"options"`
}

func (c *Client) Commands(appID discord.AppID) ([]discord.Command, error) {
	var cmds []discord.Command
	return cmds, c.RequestJSON(
		&cmds, "GET",
		EndpointApplications+appID.String()+"/commands",
	)
}

func (c *Client) Command(
	appID discord.AppID, commandID discord.CommandID) (discord.Command, error) {

	var cmd discord.Command
	return cmd, c.RequestJSON(
		&cmd, "GET",
		EndpointApplications+appID.String()+"/commands/"+commandID.String(),
	)
}

func (c *Client) CreateCommand(
	appID discord.AppID, data CreateCommandData) (*discord.Command, error) {

	var cmd *discord.Command
	return cmd, c.RequestJSON(
		&cmd, "POST",
		EndpointApplications+appID.String()+"/commands",
		httputil.WithJSONBody(data),
	)
}

func (c *Client) EditCommand(
	appID discord.AppID,
	commandID discord.CommandID, data CreateCommandData) (*discord.Command, error) {

	var cmd *discord.Command
	return cmd, c.RequestJSON(
		&cmd, "PATCH",
		EndpointApplications+appID.String()+"/commands/"+commandID.String(),
		httputil.WithJSONBody(data),
	)
}

func (c *Client) DeleteCommand(appID discord.AppID, commandID discord.CommandID) error {
	return c.FastRequest(
		"DELETE",
		EndpointApplications+appID.String()+"/commands/"+commandID.String(),
	)
}

// BulkOverwriteCommands takes a slice of application commands, overwriting
// existing commands that are registered globally for this application. Updates
// will be available in all guilds after 1 hour.
//
// Commands that do not already exist will count toward daily application
// command create limits.
func (c *Client) BulkOverwriteCommands(
	appID discord.AppID, commands []discord.Command) ([]discord.Command, error) {

	var cmds []discord.Command
	return cmds, c.RequestJSON(
		&cmds, "PUT",
		EndpointApplications+appID.String()+"/commands",
		httputil.WithJSONBody(commands))
}

func (c *Client) GuildCommands(
	appID discord.AppID, guildID discord.GuildID) ([]discord.Command, error) {

	var cmds []discord.Command
	return cmds, c.RequestJSON(
		&cmds, "GET",
		EndpointApplications+appID.String()+"/guilds/"+guildID.String()+"/commands",
	)
}

func (c *Client) GuildCommand(
	appID discord.AppID,
<<<<<<< HEAD
	guildID discord.GuildID, commandID discord.CommandID) ([]discord.Command, error) {
=======
	guildID discord.GuildID,
	commandID discord.CommandID) (discord.Command, error) {
>>>>>>> dbfc49fb

	var cmd discord.Command
	return cmd, c.RequestJSON(
		&cmd, "GET",
		EndpointApplications+appID.String()+
			"/guilds/"+guildID.String()+
			"/commands/"+commandID.String(),
	)
}

func (c *Client) CreateGuildCommand(
	appID discord.AppID,
	guildID discord.GuildID, data CreateCommandData) (*discord.Command, error) {

	var cmd *discord.Command
	return cmd, c.RequestJSON(
		&cmd, "POST",
		EndpointApplications+appID.String()+"/guilds/"+guildID.String()+"/commands",
		httputil.WithJSONBody(data),
	)
}

func (c *Client) EditGuildCommand(
	appID discord.AppID,
	guildID discord.GuildID,
	commandID discord.CommandID, data CreateCommandData) (*discord.Command, error) {

	var cmd *discord.Command
	return cmd, c.RequestJSON(
		&cmd, "PATCH",
		EndpointApplications+appID.String()+
			"/guilds/"+guildID.String()+
			"/commands/"+commandID.String(),
		httputil.WithJSONBody(data),
	)
}

func (c *Client) DeleteGuildCommand(
	appID discord.AppID, guildID discord.GuildID, commandID discord.CommandID) error {

	return c.FastRequest(
		"DELETE",
		EndpointApplications+appID.String()+
			"/guilds/"+guildID.String()+
			"/commands/"+commandID.String(),
	)
}

// BulkOverwriteGuildCommands takes a slice of application commands,
// overwriting existing commands that are registered for the guild.
func (c *Client) BulkOverwriteGuildCommands(
	appID discord.AppID,
	guildID discord.GuildID, commands []discord.Command) ([]discord.Command, error) {

	var cmds []discord.Command
	return cmds, c.RequestJSON(
		&cmds, "PUT",
		EndpointApplications+appID.String()+"/guilds/"+guildID.String()+"/commands",
		httputil.WithJSONBody(commands))
}

// GuildCommandPermissions fetches command permissions for all commands for the
// application in a guild.
func (c *Client) GuildCommandPermissions(
	appID discord.AppID, guildID discord.GuildID) ([]discord.GuildCommandPermissions, error) {

	var perms []discord.GuildCommandPermissions
	return perms, c.RequestJSON(
		&perms, "GET",
		EndpointApplications+appID.String()+"/guilds/"+guildID.String()+"/commands/permissions",
	)
}

// CommandPermissions fetches command permissions for a specific command for
// the application in a guild.
func (c *Client) CommandPermissions(
	appID discord.AppID, guildID discord.GuildID,
	commandID discord.CommandID) (discord.GuildCommandPermissions, error) {

	var perms discord.GuildCommandPermissions
	return perms, c.RequestJSON(
		&perms, "GET",
		EndpointApplications+appID.String()+"/guilds/"+guildID.String()+
			"/commands/"+commandID.String()+"/permissions",
	)
}

type editCommandPermissionsData struct {
	Permissions []discord.CommandPermissions `json:"permissions"`
}

// EditCommandPermissions edits command permissions for a specific command for
// the application in a guild. Up to 10 permission overwrites can be added for
// a command.
//
// Existing permissions for the command will be overwritten in that guild.
// Deleting or renaming a command will permanently delete all permissions for
// that command.
func (c *Client) EditCommandPermissions(
	appID discord.AppID, guildID discord.GuildID, commandID discord.CommandID,
	permissions []discord.CommandPermissions) (discord.GuildCommandPermissions, error) {

	data := editCommandPermissionsData{Permissions: permissions}

	var perms discord.GuildCommandPermissions
	return perms, c.RequestJSON(
		&perms, "PUT",
		EndpointApplications+appID.String()+"/guilds/"+guildID.String()+
			"/commands/"+commandID.String()+"/permissions",
		httputil.WithJSONBody(data),
	)
}

// https://discord.com/developers/docs/interactions/slash-commands#application-command-permissions-object-guild-application-command-permissions-structure
type BatchEditCommandPermissionsData struct {
	ID          discord.CommandID            `json:"id"`
	Permissions []discord.CommandPermissions `json:"permissions"`
}

// BatchEditCommandPermissions batch edits permissions for all commands in a
// guild. Up to 10 permission overwrites can be added for a command.
//
// Existing permissions for the command will be overwritten in that guild.
// Deleting or renaming a command will permanently delete all permissions for
// that command.
func (c *Client) BatchEditCommandPermissions(
	appID discord.AppID, guildID discord.GuildID,
	data []BatchEditCommandPermissionsData) ([]discord.GuildCommandPermissions, error) {

	var perms []discord.GuildCommandPermissions
	return perms, c.RequestJSON(
		&perms, "PUT",
		EndpointApplications+appID.String()+"/guilds/"+guildID.String()+"/commands/permissions",
		httputil.WithJSONBody(data),
	)
}<|MERGE_RESOLUTION|>--- conflicted
+++ resolved
@@ -90,12 +90,7 @@
 
 func (c *Client) GuildCommand(
 	appID discord.AppID,
-<<<<<<< HEAD
-	guildID discord.GuildID, commandID discord.CommandID) ([]discord.Command, error) {
-=======
-	guildID discord.GuildID,
-	commandID discord.CommandID) (discord.Command, error) {
->>>>>>> dbfc49fb
+	guildID discord.GuildID, commandID discord.CommandID) (discord.Command, error) {
 
 	var cmd discord.Command
 	return cmd, c.RequestJSON(
